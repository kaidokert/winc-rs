--- conflicted
+++ resolved
@@ -14,10 +14,6 @@
 use crate::{debug, info};
 use embedded_nal::nb;
 
-<<<<<<< HEAD
-=======
-use crate::handle_result;
->>>>>>> 64c31d7a
 use crate::stack::sock_holder::SocketStore;
 
 impl<X: Xfer> WincClient<'_, X> {
@@ -58,6 +54,7 @@
     ) -> Result<(), nb::Error<<Self as TcpClientStack>::Error>> {
         let res = match remote {
             core::net::SocketAddr::V4(addr) => Self::generic_op(
+                true,
                 socket,
                 &mut self.callbacks,
                 &mut self.manager,
@@ -94,6 +91,7 @@
         data: &[u8],
     ) -> Result<usize, nb::Error<<Self as TcpClientStack>::Error>> {
         let res = Self::generic_op(
+            true,
             socket,
             &mut self.callbacks,
             &mut self.manager,
@@ -158,6 +156,7 @@
         data: &mut [u8],
     ) -> Result<usize, nb::Error<<Self as TcpClientStack>::Error>> {
         let res = Self::generic_op(
+            true,
             socket,
             &mut self.callbacks,
             &mut self.manager,
@@ -269,6 +268,7 @@
         socket: &mut Handle,
     ) -> nb::Result<(Handle, core::net::SocketAddr), StackError> {
         let res = Self::generic_op(
+            true,
             socket,
             &mut self.callbacks,
             &mut self.manager,
